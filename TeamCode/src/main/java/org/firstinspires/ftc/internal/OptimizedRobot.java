package org.firstinspires.ftc.internal;

import android.os.Build;

import androidx.annotation.RequiresApi;

import com.acmerobotics.roadrunner.geometry.Pose2d;
import com.acmerobotics.roadrunner.trajectory.TrajectoryBuilder;
import com.qualcomm.hardware.rev.RevBlinkinLedDriver;
import com.qualcomm.robotcore.hardware.DcMotor;
import com.qualcomm.robotcore.hardware.DcMotor.RunMode;
import com.qualcomm.robotcore.hardware.DcMotor.ZeroPowerBehavior;
import com.qualcomm.robotcore.hardware.DcMotorEx;
import com.qualcomm.robotcore.hardware.DcMotorSimple.Direction;
import com.qualcomm.robotcore.hardware.HardwareMap;
import com.qualcomm.robotcore.hardware.OpticalDistanceSensor;
import com.qualcomm.robotcore.hardware.Servo;

import org.firstinspires.ftc.robotcore.external.Telemetry;
import org.firstinspires.ftc.teamcode.internal.roadrunner.drive.SampleMecanumDrive;
import org.firstinspires.ftc.teamcode.util.Encoder;

import java.util.HashMap;
import java.util.List;

/**
 * This class is a "repackaged" version
 * of standard FTC Programming using OpMode/LinearOpMode classes.
 * Not only does it strive to help beginner programmers, but it also adds optimizations in the controllers and other things.
 *
 * @author Owen Boseley - Class of 2021
 */
@Repackaged
public class OptimizedRobot {

    /**
     * Robot direction state for drive train algorithm
     */
    public enum RobotDirection {
        FRONT, BACK, LEFT, RIGHT
    }

    /**
     * The current drive mode of the robot. More info below here: {@link #getDriveMode()}
     */
    private DriveMode driveMode = DriveMode.STOPPED;

    /**
     * The drive functions class mentioned below
     */
    private final OptimizedDriveFunctions functions;

    /**
     * Stores the telemetry instance from {@link com.qualcomm.robotcore.eventloop.opmode.OpMode}
     * Used for outputting data to the drive station console.
     */
    private final Telemetry telemetry;

    /**
     * Stores the {@link OptimizedController}
     * Used for robot.getControl
     */
    private OptimizedController controller1 = null;

    private OptimizedController controller2 = null;

    /**
     * Stores an instance of our OpenCV Loader, which should never need to be edited unless for version changes
     */
    private OpenCVLoader loader = null;

    // Ignore these, these are internal stuff
    private boolean hasInitializedMotors = false;
    private boolean hasUpdatedDrive = false;

    /**
     * Holds the info for custom delays
     */
    private final HashMap<String, Boolean> delayInfoBools = new HashMap<>();
    private final HashMap<String, Double> delayInfoTimes = new HashMap<>();

    /**
     * Stores 4 booleans for if any of the drive train motors are disabled for testing purposes
     */
    private boolean[] disabledMotors = {false, false, false, false};


    /**
     * Our map of aliases of hardware components
     */
    private HashMap<String, List<String>> aliasMap = null;

    /**
     * This holds a custom set of controls for Teleop to use
     */
    @Experimental
    private HashMap<String, ControllerMapping.ControlInput> controlMap = null;

    /**
     * Stores the current robot status
     */
    private RobotStatus status;


    /**
     * Our mecanum drive for use in roadrunner
     */
    private SampleMecanumDrive mecanumDrive = null;


    /**
     * An array to store the drive train motors. Stored in the format: FL, FR, BL, BR.
     * P.S. All of the standards in this code are written out here: {@link RobotConfig}
     */
    protected DcMotor[] motors = new DcMotor[4];

    /**
     * Stores the hardwareMap from the phone. This is where we get all of our hardware components for usage in OpModes
     */
    private final HardwareMap internalMap;

    // Just some conversion ratios, ignore these
    private final double CM_PER_INCH = 2.56;
    private final double CM_PER_FOOT = 30.48;

    /**
     * The Wheel Radius of the main drive train wheels in CM
     */
    private final double WHEEL_RADIUS = RobotConfig.WHEEL_RADIUS * CM_PER_INCH;

    /**
     * The circumference of the drive train wheels in CM
     */
    protected final double CIRCUMFERENCE = Math.PI * WHEEL_RADIUS * 2;

    /**
     * An Enum representing the possible robot statuses
     */
    private enum RobotStatus {
        INITIALIZING, READY, IDLE, STOPPED, DRIVING
    }

    /**
     * An Enum representing the possible drive modes
     */
    public enum DriveMode {
        OMNI, TANK, STOPPED
    }

    /**
     * Constructor oi this class
     *
     * @param telemetry       The telemetry var inherited from OpMode/LinearOpMode
     * @param hardwareMap     The hardwareMap var inherited from OpMode/LinearOpMode
     */
    public OptimizedRobot(Telemetry telemetry, HardwareMap hardwareMap) {
        functions = new OptimizedDriveFunctions(this);

        internalMap = hardwareMap;
        this.telemetry = telemetry;

        status = RobotStatus.READY;
    }

    /**
     * Constructor of this class
     *
     * @param controller1     The first {@link OptimizedController} instance for teleop
     * @param controller2     The second {@link OptimizedController} instance for teleop
     * @param telemetry       The telemetry var inherited from OpMode/LinearOpMode
     * @param hardwareMap     The hardwareMap var inherited from OpMode/LinearOpMode
     * @param controlMap      A hashmap of string names to keys for teleop -- might be useless, idk
     */
    public OptimizedRobot(OptimizedController controller1, OptimizedController controller2, Telemetry telemetry, HardwareMap hardwareMap, ControllerMapping controlMap) {
        functions = new OptimizedDriveFunctions(this);
        this.controlMap = controlMap.initializeMapping(new HashMap<>());

        internalMap = hardwareMap;
        this.telemetry = telemetry;
        this.controller1 = controller1;
        this.controller2 = controller2;

        status = RobotStatus.READY;
    }

    /**
     * Used to initialize OpenCV and the camera for usage
     *
     * @param activateCam Whether or not to display the camera output on the phone
     * @usage Only call this method during initialization (I mean, you can call it after but like... why?)
     */
    public void initializeOpenCVPipeline(boolean activateCam, OptimizedOpenCVPipeline pipeline) {
        status = RobotStatus.INITIALIZING;
        loader = new OpenCVLoader(internalMap, activateCam, pipeline);

        status = RobotStatus.READY;
    }

    /**
     * Initializes our roadrunner shtuff
     */
    public void initializeRoadRunner() {
        mecanumDrive = new SampleMecanumDrive(internalMap);
    }

    /**
     * Used if you do NOT want to use the repackaged methods in this class -- up to you
     *
     * @return The mecanum drive obj used for RR processes
     */
    public SampleMecanumDrive getInternalRR() {
        return mecanumDrive;
    }

    /**
     * Returns position estimate for road runner
     *
     * @return The current RoadRunner Position Estimate
     */
    @Repackaged
    public Pose2d getRRPoseEstimate() {
        return mecanumDrive.getPoseEstimate();
    }

    /**
     * Used to follow a given trajectory using RR
     *
     * @param trajectory the trajectory BUILDER (without the .build() at the end) to follow
     */
    @Repackaged
    public void followRRTrajectory(TrajectoryBuilder trajectory) {
        mecanumDrive.followTrajectory(trajectory.build());
    }

    /**
     * Useful delay method for teleop opmodes -- want to delay a piece of code without stopping the thread entirely? Use THIS!
     * NOTE: This method will only OPEN the gate after the delay, and will not close it. You'll need to call {@link #synchronousDelayGateCLOSE(String)} to close it!
     * NOTE: Use
     *
     * @param delayName      The delay name (can be anything you want)
     * @param runtime        The runtime var inherited from {@link com.qualcomm.robotcore.eventloop.opmode.OpMode}
     * @param delayInSeconds The delay for this gate
     * @return Returns whether or not to let this gate through (true or false)
     */
    @Experimental
    public boolean synchronousDelayGateOPEN(String delayName, double runtime, double delayInSeconds) {
        if (delayInfoBools.get(delayName) == null) {
            delayInfoBools.put(delayName, false);
        }

        if (!delayInfoBools.get(delayName)) {
            delayInfoTimes.put(delayName, runtime);
            delayInfoBools.put(delayName, true);
        } else return runtime - delayInfoTimes.get(delayName) >= delayInSeconds;

        return false;
    }

    /**
     * Closes a delay gate
     *
     * @param delayName The name of the gate to close
     */
    @Experimental
    public void synchronousDelayGateCLOSE(String delayName) {
        delayInfoBools.put(delayName, false);
    }

    /**
     * Useful delay method for teleop opmodes -- want to delay a piece of code without stopping the thread entirely? Use THIS!
     * NOTE: This method will OPEN the gate for one update before closing it again
     *
     * @param delayName      The delay name (can be anything you want)
     * @param runtime        The runtime var inherited from {@link com.qualcomm.robotcore.eventloop.opmode.OpMode}
     * @param delayInSeconds The delay for this gate
     * @return Returns whether or not to let this gate through (true or false)
     */
    @Experimental
    public boolean synchronousDelayGateCOMPLETE(String delayName, double runtime, double delayInSeconds) {
        if (delayInfoBools.get(delayName) == null) {
            delayInfoBools.put(delayName, false);
        }

        if (!delayInfoBools.get(delayName)) {
            delayInfoTimes.put(delayName, runtime);
            delayInfoBools.put(delayName, true);
        } else if (runtime - delayInfoTimes.get(delayName) >= delayInSeconds) {
            delayInfoTimes.put(delayName, runtime);
            return true;
        } else {
            delayInfoBools.put(delayName, false);
        }

        return false;
    }

    /**
     * Used to grab our automated controls
     *
     * @param controlName The name of the control specified in your mapping
     * @return The boolean value associated with the control
     */
    @RequiresApi(api = Build.VERSION_CODES.N)
    @Experimental
    public boolean getControl(String controlName) {
        ControllerMapping.ControlInput input = controlMap.get(controlName);
        if (input.controller != ControllerMapping.Controller.BOTH) {
            OptimizedController controller = input.controller == ControllerMapping.Controller.CONTROLLER1 ? controller1 : controller2;
            switch (input.type) {
                case BOOL: return controller.getBool(input.key);
                case PRESS: return controller.getOnPress(input.key);
                case TOGGLE: return controller.getToggle(input.key);
                case RELEASE: return controller.getOnRelease(input.key);
            }
        } else {
            switch (input.type) {
                case BOOL: return controller1.getBool(input.key) || controller2.getBool(input.key);
                case PRESS: return controller1.getOnPress(input.key) || controller2.getOnPress(input.key);
                case TOGGLE: return controller1.getToggle(input.key) ^ controller2.getToggle(input.key);
                case RELEASE: return controller1.getOnRelease(input.key) || controller2.getOnRelease(input.key);
            }
        }
        return false;
    }

    /**
     * Used to grab our automated controls
     *
     * @param controlName The name of the control specified in your mapping
     * @return The double value associated with the control
     */
    @RequiresApi(api = Build.VERSION_CODES.N)
    @Experimental
    public double getControlFloat(String controlName) {
        ControllerMapping.ControlInput input = controlMap.get(controlName);

        if (input.controller != ControllerMapping.Controller.BOTH) {
            OptimizedController controller = input.controller == ControllerMapping.Controller.CONTROLLER1 ? controller1 : controller2;
            if (input.type == ControllerMapping.Type.FLOAT) {
                return controller.getFloat(input.key);
            }
        } else {
            return Math.abs(controller1.getFloat(input.key)) > Math.abs(controller2.getFloat(input.key)) ? controller1.getFloat(input.key) : controller2.getFloat(input.key);
        }
        return 0;
    }

    /**
     * Returns the data returned from {@link OptimizedOpenCVPipeline}
     *
     * @return The data
     * @usage Only call this method after calling initialize on the loader
     */
    public String getVisionOutputToken() {
        return loader.pipeline.getVisionOutput();
    }

    /**
     * Add a log to the register--won't show up on the phone until the {@link #pushLog()} method is called
     *
     * @param title The title of the log
     * @param value The value of data you want to log
     */
    public void autonomousLog(String title, Object value) {
        telemetry.addData("WABOT: " + title, value);
        telemetry.update();
    }

    /**
     * Print a log to the phone during a teleop opmode. Does NOT require the use of {@link #pushLog()}
     *
     * @param title The title of the log
     * @param value The value of data you want to log
     */
    public void teleopLog(String title, Object value) {
        telemetry.addData("WABOT: " + title, value);
    }

    /**
     * Push the autonomous logs, overriding any old messages with new ones
     * DO NOT USE during teleop (unless you know what you are doing)
     */
    public void pushLog() {
        telemetry.update();
    }

    /**
     * Our main driving method: uses one of a couple of drive algorithms to calculate and assign motor powers
     *
     * @param defaultSpeedFactor The factor to multiple the speed by normally
     * @usage Only call this method after initialization and instantiating the robot
     * This algorithm makes gamepad 1 have standard forward controls over the robot!
     */
<<<<<<< HEAD
    public void updateDrive(double defaultSpeedFactor) {

        // If the OpMode didn't specifically initialize motors with settings, call the default one
        if (!hasUpdatedDrive && !hasInitializedMotors)
            initializeDriveMotors();
        hasUpdatedDrive = true;


        // Set drive state
        status = RobotStatus.DRIVING;

        // This is tuned to counteract imperfect strafing
        double strafingCo = 1.5;


        // Our input vars
        double x, y, rx;

        x = gamepad1.left_stick_x * strafingCo;
        y = -gamepad1.left_stick_y;
        rx = gamepad1.right_stick_x;

        // Power variables
        double fl, fr, bl, br;

        fl = y + x + rx;
        bl = y - x + rx;
        fr = y - x - rx;
        br = y + x - rx;

        // Making sure our speeds are in capped at -1, 1
        if (Math.abs(fl) > 1 || Math.abs(bl) > 1 ||
                Math.abs(fr) > 1 || Math.abs(fl) > 1) {
            // Find the largest power
            double max;
            max = Math.max(Math.abs(fl), Math.abs(bl));
            max = Math.max(Math.abs(fr), max);
            max = Math.max(Math.abs(br), max);

            // Divide everything by max (it's positive so we don't need to worry
            // about signs)
            fl /= max;
            bl /= max;
            fr /= max;
            br /= max;
        }

        if (gamepad1.left_bumper && gamepad1.right_bumper) {
            fl *= defaultSpeedFactor * (1 / 5.0);
            fr *= defaultSpeedFactor * (1 / 5.0);
            bl *= defaultSpeedFactor * (1 / 5.0);
            br *= defaultSpeedFactor * (1 / 5.0);
        } else if (gamepad1.left_bumper || gamepad1.right_bumper) {
            fl *= defaultSpeedFactor * (1 / 2.0);
            fr *= defaultSpeedFactor * (1 / 2.0);
            bl *= defaultSpeedFactor * (1 / 2.0);
            br *= defaultSpeedFactor * (1 / 2.0);
        } else {
            fl *= defaultSpeedFactor;
            fr *= defaultSpeedFactor;
            bl *= defaultSpeedFactor;
            br *= defaultSpeedFactor;
        }

        motors[1].setPower(fr);
        motors[0].setPower(fl);
        motors[2].setPower(bl);
        motors[3].setPower(br);
=======
    public void updateDrive(OptimizedController controller1, OptimizedController controller2, double defaultSpeedFactor) {
        updateDrive(controller1, controller2, true, true, defaultSpeedFactor, 5d, 2d, RobotDirection.FRONT, RobotDirection.FRONT, false);
>>>>>>> 3c80181c
    }

    /**
     * Our main driving method: uses one of a couple of drive algorithms to calculate and assign motor powers
     *
     * @param precisionModeFactor The factor to multiple the speed by if ONE of the bumpers are held down
     * @param slowmodeFactor      The factor to multiple the speed by if BOTH of the bumpers are held down
     * @param defaultSpeedFactor  The factor to multiple the speed by normally
     * @usage Only call this method after initialization and instantiating the robot
     * This algorithm makes gamepad 1 have standard forward controls over the robot!
     */
    public void updateDrive(OptimizedController controller1, OptimizedController controller2, double defaultSpeedFactor, double precisionModeFactor, double slowmodeFactor) {
        updateDrive(controller1, controller2, true, true, defaultSpeedFactor, precisionModeFactor, slowmodeFactor, RobotDirection.FRONT, RobotDirection.FRONT, false);
    }

    /**
     * Our main driving method: uses one of a couple of drive algorithms to calculate and assign motor powers
     *
     * @param useController1         Can controller1 drive?
     * @param useController2         Can controller2 drive?
     * @param controller1Dir         Which direction should controller1 drive?
     * @param controller2Dir         Which direction should controller2 drive?
     * @param controller2CanOverride Can controller2 override controller1 using the {@link RobotConfig#NUCLEAR_KEY}?
     * @param defaultSpeedFactor     The factor to multiple the speed by normally
     * @usage Only call this method after initialization and instantiating the robot
     */
    @Experimental
    public void updateDrive(OptimizedController controller1, OptimizedController controller2, boolean useController1, boolean useController2, double defaultSpeedFactor, RobotDirection controller1Dir, RobotDirection controller2Dir, boolean controller2CanOverride) {
        updateDrive(controller1, controller2, useController1, useController2, defaultSpeedFactor, 0.7, 5d, controller1Dir, controller2Dir, controller2CanOverride);
    }

    /**
     * Our main driving method: uses one of a couple of drive algorithms to calculate and assign motor powers
     *
     * @param useController1         Can controller1 drive?
     * @param useController2         Can controller2 drive?
     * @param controller1Dir         Which direction should controller1 drive?
     * @param controller2Dir         Which direction should controller2 drive?
     * @param controller2CanOverride Can controller2 override controller1 using the {@link RobotConfig#NUCLEAR_KEY}?
     * @param defaultSpeedFactor     The factor to multiple the speed by normally
     * @param precisionModeFactor    The factor to multiple the speed by if ONE of the bumpers are held down
     * @param slowmodeFactor         The factor to multiple the speed by if BOTH of the bumpers are held down
     * @usage Only call this method after initialization and instantiating the robot
     */
    @Experimental
    public void updateDrive(OptimizedController controller1, OptimizedController controller2, boolean useController1, boolean useController2, double defaultSpeedFactor, double precisionModeFactor, double slowmodeFactor, RobotDirection controller1Dir, RobotDirection controller2Dir, boolean controller2CanOverride) {

        // If the OpMode didn't specifically initialize motors with settings, call the default one
        if (!hasUpdatedDrive && !hasInitializedMotors)
            initializeDriveMotors();
        hasUpdatedDrive = true;


        // Set drive state
        status = RobotStatus.DRIVING;

        // This is tuned to counteract imperfect strafing
        double strafingCo = 1.5;

        // Temporary Variables to be reassigned
        OptimizedController controller = controller1;
        RobotDirection direction = controller1Dir;

        //
        double x, y, rx;

        if (((!controller1.atRest() || !useController1) || (controller2CanOverride && controller2.getBool(RobotConfig.NUCLEAR_KEY))) && useController2) {
            controller = controller2;
            direction = controller2Dir;
        }

        double getX = controller.getFloat(OptimizedController.Key.LEFT_STICK_X) * strafingCo;
        double getY = controller.getFloat(OptimizedController.Key.LEFT_STICK_Y);
        if(!controller.getBool(OptimizedController.Key.DPAD_DOWN) && !controller.getBool(OptimizedController.Key.DPAD_UP) && !controller.getBool(OptimizedController.Key.DPAD_RIGHT) && !controller.getBool(OptimizedController.Key.DPAD_LEFT)) {
            x = (Math.abs(getX) < 0.1 && Math.abs(getY) > 0.6) ? 0 : getX;
            y = (Math.abs(getY) < 0.1 && Math.abs(getX) > 0.6) ? 0 : getY;
        } else {
            x = (controller.getBool(OptimizedController.Key.DPAD_LEFT)) ? -1 : ((controller.getBool(OptimizedController.Key.DPAD_RIGHT)) ? 1 : 0);
            y = (controller.getBool(OptimizedController.Key.DPAD_DOWN)) ? -1 : ((controller.getBool(OptimizedController.Key.DPAD_UP)) ? 1 : 0);
        }
        rx = controller.getFloat(OptimizedController.Key.RIGHT_STICK_X);

        if (direction == RobotDirection.FRONT) {
            y *= -1;
        } else if (direction == RobotDirection.BACK) {
            x *= -1;
        } else {
            x = y - x + (y = x);
            if (direction == RobotDirection.RIGHT) {
                y *= -1;
                x *= -1;
            }
        }

        // Power variables
        double fl, fr, bl, br;

        fl = y + x + rx;
        bl = y - x + rx;
        fr = y - x - rx;
        br = y + x - rx;

        // Making sure our speeds are in capped at -1, 1
        if (Math.abs(fl) > 1 || Math.abs(bl) > 1 ||
                Math.abs(fr) > 1 || Math.abs(fl) > 1) {
            // Find the largest power
            double max;
            max = Math.max(Math.abs(fl), Math.abs(bl));
            max = Math.max(Math.abs(fr), max);
            max = Math.max(Math.abs(br), max);

            // Divide everything by max (it's positive so we don't need to worry
            // about signs)
            fl /= max;
            bl /= max;
            fr /= max;
            br /= max;
        }
        if (controller.getBool(OptimizedController.Key.LEFT_BUMPER) && controller.getBool(OptimizedController.Key.RIGHT_BUMPER)) {
            fl *= defaultSpeedFactor * (1 / slowmodeFactor);
            fr *= defaultSpeedFactor * (1 / slowmodeFactor);
            bl *= defaultSpeedFactor * (1 / slowmodeFactor);
            br *= defaultSpeedFactor * (1 / slowmodeFactor);
        } else if (controller.getBool(OptimizedController.Key.LEFT_BUMPER) || controller.getBool(OptimizedController.Key.RIGHT_BUMPER)) {
            fl *= defaultSpeedFactor * (1 / precisionModeFactor);
            fr *= defaultSpeedFactor * (1 / precisionModeFactor);
            bl *= defaultSpeedFactor * (1 / precisionModeFactor);
            br *= defaultSpeedFactor * (1 / precisionModeFactor);
        } else {
            fl *= defaultSpeedFactor;
            fr *= defaultSpeedFactor;
            bl *= defaultSpeedFactor;
            br *= defaultSpeedFactor;
        }

        motors[1].setPower(fr);
        motors[0].setPower(fl);
        motors[2].setPower(bl);
        motors[3].setPower(br);
    }

    /**
     * Grab an encoder
     *
     * @param name Name of encoder
     */
    public Encoder getEncoder(String name) {
        return new Encoder(internalMap.get(DcMotorEx.class, name));
    }

    /**
     * Below is a series of methods to change the settings of the motors. Ignore mostly, these are all used in another method shown here:
     *
     * @param withEncoder
     * @link #initializeDriveMotors()
     */
    protected void runWithEncoder(boolean withEncoder) {
        if (withEncoder) {
            for (int i = 0; i < motors.length; i++) {
                if (!disabledMotors[i]) {
                    motors[i].setMode(RunMode.STOP_AND_RESET_ENCODER);
                    motors[i].setMode(RunMode.RUN_USING_ENCODER);
                }
            }
        } else {
            for (int i = 0; i < motors.length; i++) {
                if (!disabledMotors[i]) {
                    motors[i].setMode(RunMode.RUN_WITHOUT_ENCODER);
                }
            }
        }
    }

    private void setMotorBrakeType(ZeroPowerBehavior type) {
        for (int i = 0; i < motors.length; i++) {
            if (!disabledMotors[i]) {
                motors[i].setZeroPowerBehavior(type);
            }
        }
    }

    protected void motorDir(boolean forward) {
        if (forward) {
            for (int i = 0; i < motors.length; i++) {
                if (!disabledMotors[i]) {
                    motors[i].setDirection(RobotConfig.motorDirections[i]);
                }
            }
        } else {
            for (int i = 0; i < motors.length; i++) {
                if (!disabledMotors[i]) {
                    if (RobotConfig.motorDirections[i] == Direction.FORWARD)
                        motors[i].setDirection(Direction.REVERSE);
                    else
                        motors[i].setDirection(Direction.FORWARD);
                }
            }
        }
    }

    /**
     * This method is used for testing purposes (if you want to swap another motor into the same stop as a drive motor, disable it so no error occurs)
     *
     * @param FLDisabled Whether or not the FLMotor is disabled
     * @param FRDisabled Whether or not the FRMotor is disabled
     * @param BLDisabled Whether or not the BLMotor is disabled
     * @param BRDisabled Whether or not the BRMotor is disabled
     */
    public void disableDriveMotors(boolean FLDisabled, boolean FRDisabled, boolean BLDisabled, boolean BRDisabled) {
        disabledMotors = new boolean[]{FLDisabled, FRDisabled, BLDisabled, BRDisabled};
    }

    /**
     * Returns the status of the robot. Currently has not much use but could be helpful in the future
     *
     * @return The Current Status of the Robot
     */
    public RobotStatus getStatus() {
        return status;
    }

    /**
     * Returns a motor to be used in an OpMode (please do not use this for drive motors, as everything is handled here)
     *
     * @param name The name of the motor in the hardwareMap
     * @return The DCMotor
     */
    public DcMotor getMotor(String name) {
        return getMotor(name, RunMode.RUN_WITHOUT_ENCODER, Direction.FORWARD, ZeroPowerBehavior.BRAKE);
    }

    /**
     * Returns a motor to be used in an OpMode (please do not use this for drive motors, as everything is handled here)
     *
     * @param name The name of the motor in the hardwareMap
     * @return The DCMotor
     */
    public DcMotorEx getMotorEx(String name) {
        return getMotorEx(name, RunMode.RUN_WITHOUT_ENCODER, Direction.FORWARD, ZeroPowerBehavior.BRAKE);
    }

    /**
     * Returns a motor to be used in an OpMode (please do not use this for drive motors, as everything is handled here)
     *
     * @param name    The name of the motor in the hardwareMap
     * @param runmode The runmode to use for this motor
     * @return The DCMotor
     */
    public DcMotor getMotor(String name, RunMode runmode) {
        return getMotor(name, runmode, Direction.FORWARD, ZeroPowerBehavior.BRAKE);
    }

    /**
     * Returns a motor to be used in an OpMode (please do not use this for drive motors, as everything is handled here)
     *
     * @param name The name of the motor in the hardwareMap
     * @return The DCMotor
     */
    public DcMotorEx getMotorEx(String name, RunMode runmode) {
        return getMotorEx(name, runmode, Direction.FORWARD, ZeroPowerBehavior.BRAKE);
    }

    /**
     * Returns a motor to be used in an OpMode (please do not use this for drive motors, as everything is handled here)
     *
     * @param name      The name of the motor in the hardwareMap
     * @param runmode   The runmode to use for this motor
     * @param direction The direction for this motor
     * @return The DCMotor
     */
    public DcMotor getMotor(String name, RunMode runmode, Direction direction) {
        return getMotor(name, runmode, direction, ZeroPowerBehavior.BRAKE);
    }

    /**
     * Returns a motor to be used in an OpMode (please do not use this for drive motors, as everything is handled here)
     *
     * @param name      The name of the motor in the hardwareMap
     * @param runmode   The runmode to use for this motor
     * @param direction The direction for this motor
     * @return The DCMotor
     */
    public DcMotorEx getMotorEx(String name, RunMode runmode, Direction direction) {
        return getMotorEx(name, runmode, direction, ZeroPowerBehavior.BRAKE);
    }

    /**
     * Turns Rev BlinkinLed Lights into the confetti light pattern
     */
    @Experimental
    @OldCode
    public void runLights(RevBlinkinLedDriver.BlinkinPattern pattern) {
        RevBlinkinLedDriver ledLights = internalMap.get(RevBlinkinLedDriver.class, "light"/*check defined name*/);
        ledLights.setPattern(pattern);
    }

    /**
     * Returns a motor to be used in an OpMode (please do not use this for drive motors, as everything is handled here)
     *
     * @param name      The name of the motor in the hardwareMap
     * @param runmode   The runmode to use for this motor
     * @param direction The direction for this motor
     * @param brakeMode The brake mode for this motor
     * @return The DCMotor
     */
    public DcMotor getMotor(String name, RunMode runmode, Direction direction, ZeroPowerBehavior brakeMode) {
        DcMotor motor = internalMap.dcMotor.get(name);
        if (runmode == RunMode.RUN_TO_POSITION) {
            motor.setTargetPosition(0);
        }
        motor.setMode(runmode);
        motor.setDirection(direction);
        motor.setZeroPowerBehavior(brakeMode);
        return motor;
    }

    /**
     * Returns a motor to be used in an OpMode (please do not use this for drive motors, as everything is handled here)
     *
     * @param name      The name of the motor in the hardwareMap
     * @param runmode   The runmode to use for this motor
     * @param brakeMode The brake mode for this motor
     * @return The DCMotor
     */
    public DcMotor getMotor(String name, RunMode runmode, ZeroPowerBehavior brakeMode) {
        return getMotor(name, runmode, Direction.FORWARD, brakeMode);
    }

    /**
     * Returns a motor to be used in an OpMode (please do not use this for drive motors, as everything is handled here)
     *
     * @param name      The name of the motor in the hardwareMap
     * @param direction The direction for this motor
     * @param brakeMode The brake mode for this motor
     * @return The DCMotor
     */
    public DcMotor getMotor(String name, Direction direction, ZeroPowerBehavior brakeMode) {
        return getMotor(name, RunMode.RUN_WITHOUT_ENCODER, direction, brakeMode);
    }

    /**
     * Returns a motor to be used in an OpMode (please do not use this for drive motors, as everything is handled here)
     *
     * @param name      The name of the motor in the hardwareMap
     * @param brakeMode The brake mode for this motor
     * @return The DCMotor
     */
    public DcMotor getMotor(String name, ZeroPowerBehavior brakeMode) {
        return getMotor(name, RunMode.RUN_WITHOUT_ENCODER, Direction.FORWARD, brakeMode);
    }

    /**
     * Returns a motor to be used in an OpMode (please do not use this for drive motors, as everything is handled here)
     *
     * @param name      The name of the motor in the hardwareMap
     * @param direction The direction for this motor
     * @return The DCMotor
     */
    public DcMotor getMotor(String name, Direction direction) {
        return getMotor(name, RunMode.RUN_WITHOUT_ENCODER, direction, ZeroPowerBehavior.BRAKE);
    }

    /**
     * Returns a motor to be used in an OpMode (please do not use this for drive motors, as everything is handled here)
     *
     * @param name      The name of the motor in the hardwareMap
     * @param runmode   The runmode to use for this motor
     * @param direction The direction for this motor
     * @param brakeMode The brake mode for this motor
     * @return The DCMotor
     */
    public DcMotorEx getMotorEx(String name, RunMode runmode, Direction direction, ZeroPowerBehavior brakeMode) {
        DcMotorEx motor = internalMap.get(DcMotorEx.class, name);
        if (runmode == RunMode.RUN_TO_POSITION) {
            motor.setTargetPosition(0);
        }
        motor.setMode(runmode);
        motor.setDirection(direction);
        motor.setZeroPowerBehavior(brakeMode);
        return motor;
    }

    /**
     * Returns a motor to be used in an OpMode (please do not use this for drive motors, as everything is handled here)
     *
     * @param name      The name of the motor in the hardwareMap
     * @param runmode   The runmode to use for this motor
     * @param brakeMode The brake mode for this motor
     * @return The DCMotor
     */
    public DcMotorEx getMotorEx(String name, RunMode runmode, ZeroPowerBehavior brakeMode) {
        return getMotorEx(name, runmode, Direction.FORWARD, brakeMode);
    }

    /**
     * Returns a motor to be used in an OpMode (please do not use this for drive motors, as everything is handled here)
     *
     * @param name      The name of the motor in the hardwareMap
     * @param direction The direction for this motor
     * @param brakeMode The brake mode for this motor
     * @return The DCMotor
     */
    public DcMotorEx getMotorEx(String name, Direction direction, ZeroPowerBehavior brakeMode) {
        return getMotorEx(name, RunMode.RUN_WITHOUT_ENCODER, direction, brakeMode);
    }

    /**
     * Returns a motor to be used in an OpMode (please do not use this for drive motors, as everything is handled here)
     *
     * @param name      The name of the motor in the hardwareMap
     * @param brakeMode The brake mode for this motor
     * @return The DCMotor
     */
    public DcMotorEx getMotorEx(String name, ZeroPowerBehavior brakeMode) {
        return getMotorEx(name, RunMode.RUN_WITHOUT_ENCODER, Direction.FORWARD, brakeMode);
    }

    /**
     * Returns a motor to be used in an OpMode (please do not use this for drive motors, as everything is handled here)
     *
     * @param name      The name of the motor in the hardwareMap
     * @param direction The direction for this motor
     * @return The DCMotor
     */
    public DcMotorEx getMotorEx(String name, Direction direction) {
        return getMotorEx(name, RunMode.RUN_WITHOUT_ENCODER, direction, ZeroPowerBehavior.BRAKE);
    }


    /**
     * Searches through our map of aliases and looks for which hardware map name it falls under
     *
     * @param alias The alias of the hardware component
     * @return The true hardware name
     */
    private String findMapNameByAlias(String alias) {
        for (String key : aliasMap.keySet()) {
            if (alias.equals(key))
                return key;
            for (String val : aliasMap.get(key)) {
                if (val.equals(alias))
                    return key;
            }
        }
        return null;
    }


    /**
     * Returns a motor to be used in an OpMode (please do not use this for drive motors, as everything is handled here)
     *
     * @param alias The alias of the motor in the hardwareMap
     * @return The DCMotor
     */
    public DcMotor getMotorByAlias(String alias) {
        return getMotor(findMapNameByAlias(alias));
    }

    /**
     * Returns a motor to be used in an OpMode (please do not use this for drive motors, as everything is handled here)
     *
     * @param alias   The alias of the motor in the hardwareMap
     * @param runmode The runmode to use for this motor
     * @return The DCMotor
     */
    public DcMotor getMotorByAlias(String alias, RunMode runmode) {
        return getMotor(findMapNameByAlias(alias), runmode);
    }

    /**
     * Returns a motor to be used in an OpMode (please do not use this for drive motors, as everything is handled here)
     *
     * @param alias     The alias of the motor in the hardwareMap
     * @param runmode   The runmode to use for this motor
     * @param direction The direction for this motor
     * @return The DCMotor
     */
    public DcMotor getMotorByAlias(String alias, RunMode runmode, Direction direction) {
        return getMotor(findMapNameByAlias(alias), runmode, direction);
    }

    /**
     * Returns a motor to be used in an OpMode (please do not use this for drive motors, as everything is handled here)
     *
     * @param alias     The alias of the motor in the hardwareMap
     * @param runmode   The runmode to use for this motor
     * @param direction The direction for this motor
     * @param brakeMode The brake mode for this motor
     * @return The DCMotor
     */
    public DcMotor getMotorByAlias(String alias, RunMode runmode, Direction direction, ZeroPowerBehavior brakeMode) {
        return getMotor(findMapNameByAlias(alias), runmode, direction, brakeMode);
    }

    /**
     * Returns a motor to be used in an OpMode (please do not use this for drive motors, as everything is handled here)
     *
     * @param alias     The alias of the motor in the hardwareMap
     * @param runmode   The runmode to use for this motor
     * @param brakeMode The brake mode for this motor
     * @return The DCMotor
     */
    public DcMotor getMotorByAlias(String alias, RunMode runmode, ZeroPowerBehavior brakeMode) {
        return getMotor(findMapNameByAlias(alias), runmode, brakeMode);
    }

    /**
     * Returns a motor to be used in an OpMode (please do not use this for drive motors, as everything is handled here)
     *
     * @param alias     The alias of the motor in the hardwareMap
     * @param direction The direction for this motor
     * @param brakeMode The brake mode for this motor
     * @return The DCMotor
     */
    public DcMotor getMotorByAlias(String alias, Direction direction, ZeroPowerBehavior brakeMode) {
        return getMotor(findMapNameByAlias(alias), direction, brakeMode);
    }

    /**
     * Returns a motor to be used in an OpMode (please do not use this for drive motors, as everything is handled here)
     *
     * @param alias     The alias of the motor in the hardwareMap
     * @param brakeMode The brake mode for this motor
     * @return The DCMotor
     */
    public DcMotor getMotorByAlias(String alias, ZeroPowerBehavior brakeMode) {
        return getMotor(findMapNameByAlias(alias), brakeMode);
    }

    /**
     * Returns a motor to be used in an OpMode (please do not use this for drive motors, as everything is handled here)
     *
     * @param alias     The alias of the motor in the hardwareMap
     * @param direction The direction for this motor
     * @return The DCMotor
     */
    public DcMotor getMotorByAlias(String alias, Direction direction) {
        return getMotor(findMapNameByAlias(alias));
    }

    /**
     * Returns a motor to be used in an OpMode (please do not use this for drive motors, as everything is handled here)
     *
     * @param alias The alias of the motor in the hardwareMap
     * @return The DCMotor
     */
    public DcMotorEx getMotorExByAlias(String alias) {
        return getMotorEx(findMapNameByAlias(alias));
    }

    /**
     * Returns a motor to be used in an OpMode (please do not use this for drive motors, as everything is handled here)
     *
     * @param alias   The alias of the motor in the hardwareMap
     * @param runmode The runmode to use for this motor
     * @return The DCMotor
     */
    public DcMotorEx getMotorExByAlias(String alias, RunMode runmode) {
        return getMotorEx(findMapNameByAlias(alias), runmode);
    }

    /**
     * Returns a motor to be used in an OpMode (please do not use this for drive motors, as everything is handled here)
     *
     * @param alias     The alias of the motor in the hardwareMap
     * @param runmode   The runmode to use for this motor
     * @param direction The direction for this motor
     * @return The DCMotor
     */
    public DcMotorEx getMotorExByAlias(String alias, RunMode runmode, Direction direction) {
        return getMotorEx(findMapNameByAlias(alias), runmode, direction);
    }

    /**
     * Returns a motor to be used in an OpMode (please do not use this for drive motors, as everything is handled here)
     *
     * @param alias     The alias of the motor in the hardwareMap
     * @param runmode   The runmode to use for this motor
     * @param direction The direction for this motor
     * @param brakeMode The brake mode for this motor
     * @return The DCMotor
     */
    public DcMotorEx getMotorExByAlias(String alias, RunMode runmode, Direction direction, ZeroPowerBehavior brakeMode) {
        return getMotorEx(findMapNameByAlias(alias), runmode, direction, brakeMode);
    }

    /**
     * Returns a motor to be used in an OpMode (please do not use this for drive motors, as everything is handled here)
     *
     * @param alias     The alias of the motor in the hardwareMap
     * @param runmode   The runmode to use for this motor
     * @param brakeMode The brake mode for this motor
     * @return The DCMotor
     */
    public DcMotorEx getMotorExByAlias(String alias, RunMode runmode, ZeroPowerBehavior brakeMode) {
        return getMotorEx(findMapNameByAlias(alias), runmode, brakeMode);
    }

    /**
     * Returns a motor to be used in an OpMode (please do not use this for drive motors, as everything is handled here)
     *
     * @param alias     The alias of the motor in the hardwareMap
     * @param direction The direction for this motor
     * @param brakeMode The brake mode for this motor
     * @return The DCMotor
     */
    public DcMotorEx getMotorExByAlias(String alias, Direction direction, ZeroPowerBehavior brakeMode) {
        return getMotorEx(findMapNameByAlias(alias), direction, brakeMode);
    }

    /**
     * Returns a motor to be used in an OpMode (please do not use this for drive motors, as everything is handled here)
     *
     * @param alias     The alias of the motor in the hardwareMap
     * @param brakeMode The brake mode for this motor
     * @return The DCMotor
     */
    public DcMotorEx getMotorExByAlias(String alias, ZeroPowerBehavior brakeMode) {
        return getMotorEx(findMapNameByAlias(alias), brakeMode);
    }

    /**
     * Returns a motor to be used in an OpMode (please do not use this for drive motors, as everything is handled here)
     *
     * @param alias     The alias of the motor in the hardwareMap
     * @param direction The direction for this motor
     * @return The DCMotor
     */
    public DcMotorEx getMotorExByAlias(String alias, Direction direction) {
        return getMotorEx(findMapNameByAlias(alias), direction);
    }

    /**
     * Returns a servo to be used in an OpMode
     *
     * @param name The hardwareMap name of the servo
     * @return The servo
     */
    public Servo getServo(String name) {
        return internalMap.servo.get(name);
    }

    /**
     * Returns a servo to be used in an OpMode
     *
     * @param name            The hardwareMap name of the servo
     * @param initialPosition The initialize position for this servo to assume
     * @return The servo
     */
    public Servo getServo(String name, double initialPosition) {
        Servo servo = internalMap.servo.get(name);
        servo.setPosition(initialPosition);
        return servo;
    }

    /**
     * Returns an ODS sensor to be used in an OpMode
     *
     * @param name The hardwareMap name of the ODS sensor
     * @return The ODS Sensor
     */
    public OpticalDistanceSensor getDistanceSensor(String name) {
        return internalMap.opticalDistanceSensor.get(name);
    }

    /**
     * Returns an instance of the DriveFunctions Class, which provides a series of primitive functions for autonomous
     *
     * @return Obj of the DriveFunctions class
     */
    public OptimizedDriveFunctions getDriveFunctions() {
        return functions;
    }

    /**
     * Returns the drive mode currently being used by the robot. Not much of a use for it, but kept just in-case.
     * To see a list of available drive modes, go here {@link DriveMode}
     *
     * @return An ENUM representing the drive mode
     */
    public DriveMode getDriveMode() {
        return driveMode;
    }

    /**
     * Call this method to change the current drive mode of the robot
     *
     * @param mode An ENUM of type {@link DriveMode}
     * @usage You really should only be calling this method during initialization unless you are doing something special.
     */
    public void setDriveMode(DriveMode mode) {
        driveMode = mode;
    }

    /**
     * This method is very unique: If called explicitly before calling the first instance of updateDrive(), then it can be customized to the programmer's liking.
     * If not, the parameter-less version will run with default settings for teleop
     */
    protected void initializeDriveMotors() {
        initializeDriveMotors(true, false, ZeroPowerBehavior.BRAKE);
    }

    public void initializeDriveMotors(boolean isForward, boolean runsEncoders, ZeroPowerBehavior brakeType) {

        hasInitializedMotors = true;

        if (!disabledMotors[0]) {
            motors[0] = internalMap.dcMotor.get("frontLeftMotor");
        }
        if (!disabledMotors[1]) {
            motors[1] = internalMap.dcMotor.get("frontRightMotor");
        }
        if (!disabledMotors[2]) {
            motors[2] = internalMap.dcMotor.get("backLeftMotor");
        }
        if (!disabledMotors[3]) {
            motors[3] = internalMap.dcMotor.get("backRightMotor");
        }

        runWithEncoder(runsEncoders);

        motorDir(isForward);

        setMotorBrakeType(brakeType);
    }

    public void initializeDriveMotors(boolean isForward, boolean runsEncoders) {
        initializeDriveMotors(isForward, runsEncoders, ZeroPowerBehavior.BRAKE);
    }

    public void initializeDriveMotors(boolean isForward, ZeroPowerBehavior brakeType) {
        initializeDriveMotors(isForward, false, ZeroPowerBehavior.BRAKE);
    }

    public void initializeDriveMotors(boolean runsEncoders) {
        initializeDriveMotors(true, runsEncoders, ZeroPowerBehavior.BRAKE);
    }
}<|MERGE_RESOLUTION|>--- conflicted
+++ resolved
@@ -391,79 +391,8 @@
      * @usage Only call this method after initialization and instantiating the robot
      * This algorithm makes gamepad 1 have standard forward controls over the robot!
      */
-<<<<<<< HEAD
-    public void updateDrive(double defaultSpeedFactor) {
-
-        // If the OpMode didn't specifically initialize motors with settings, call the default one
-        if (!hasUpdatedDrive && !hasInitializedMotors)
-            initializeDriveMotors();
-        hasUpdatedDrive = true;
-
-
-        // Set drive state
-        status = RobotStatus.DRIVING;
-
-        // This is tuned to counteract imperfect strafing
-        double strafingCo = 1.5;
-
-
-        // Our input vars
-        double x, y, rx;
-
-        x = gamepad1.left_stick_x * strafingCo;
-        y = -gamepad1.left_stick_y;
-        rx = gamepad1.right_stick_x;
-
-        // Power variables
-        double fl, fr, bl, br;
-
-        fl = y + x + rx;
-        bl = y - x + rx;
-        fr = y - x - rx;
-        br = y + x - rx;
-
-        // Making sure our speeds are in capped at -1, 1
-        if (Math.abs(fl) > 1 || Math.abs(bl) > 1 ||
-                Math.abs(fr) > 1 || Math.abs(fl) > 1) {
-            // Find the largest power
-            double max;
-            max = Math.max(Math.abs(fl), Math.abs(bl));
-            max = Math.max(Math.abs(fr), max);
-            max = Math.max(Math.abs(br), max);
-
-            // Divide everything by max (it's positive so we don't need to worry
-            // about signs)
-            fl /= max;
-            bl /= max;
-            fr /= max;
-            br /= max;
-        }
-
-        if (gamepad1.left_bumper && gamepad1.right_bumper) {
-            fl *= defaultSpeedFactor * (1 / 5.0);
-            fr *= defaultSpeedFactor * (1 / 5.0);
-            bl *= defaultSpeedFactor * (1 / 5.0);
-            br *= defaultSpeedFactor * (1 / 5.0);
-        } else if (gamepad1.left_bumper || gamepad1.right_bumper) {
-            fl *= defaultSpeedFactor * (1 / 2.0);
-            fr *= defaultSpeedFactor * (1 / 2.0);
-            bl *= defaultSpeedFactor * (1 / 2.0);
-            br *= defaultSpeedFactor * (1 / 2.0);
-        } else {
-            fl *= defaultSpeedFactor;
-            fr *= defaultSpeedFactor;
-            bl *= defaultSpeedFactor;
-            br *= defaultSpeedFactor;
-        }
-
-        motors[1].setPower(fr);
-        motors[0].setPower(fl);
-        motors[2].setPower(bl);
-        motors[3].setPower(br);
-=======
     public void updateDrive(OptimizedController controller1, OptimizedController controller2, double defaultSpeedFactor) {
         updateDrive(controller1, controller2, true, true, defaultSpeedFactor, 5d, 2d, RobotDirection.FRONT, RobotDirection.FRONT, false);
->>>>>>> 3c80181c
     }
 
     /**
